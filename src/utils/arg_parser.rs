use std::fmt::Display;
use std::fs;
use std::io::Read;
use std::marker::PhantomData;
use std::path::PathBuf;
use std::str::FromStr;
use std::time::Duration;

use ckb_sdk::{
    wallet::{zeroize_privkey, DerivationPath, MasterPrivKey},
    Address, AddressPayload, AddressType, CodeHashIndex, HumanCapacity, NetworkType, OldAddress,
};
use ckb_types::{packed::OutPoint, prelude::*, H160, H256};
use clap::ArgMatches;
use faster_hex::hex_decode;
use url::Url;

pub trait ArgParser<T> {
    fn parse(&self, input: &str) -> Result<T, String>;

    fn validate(&self, input: String) -> Result<(), String> {
        self.parse(&input)
            .map(|_| ())
            .map_err(|err| err.to_string())
    }

    fn from_matches<R: From<T>>(&self, matches: &ArgMatches, name: &str) -> Result<R, String> {
        self.from_matches_opt(matches, name, true)
            .map(Option::unwrap)
    }

    fn from_matches_opt<R: From<T>>(
        &self,
        matches: &ArgMatches,
        name: &str,
        required: bool,
    ) -> Result<Option<R>, String> {
        if required && !matches.is_present(name) {
            return Err(format!("<{}> is required", name));
        }
        matches
            .value_of(name)
            .map(|input| self.parse(input).map(Into::into))
            .transpose()
    }

    fn from_matches_vec<R: From<T>>(
        &self,
        matches: &ArgMatches,
        name: &str,
    ) -> Result<Vec<R>, String> {
        matches
            .values_of_lossy(name)
            .unwrap_or_else(Vec::new)
            .into_iter()
            .map(|input| self.parse(&input).map(Into::into))
            .collect()
    }
}

#[allow(dead_code)]
pub struct NullParser;
impl ArgParser<String> for NullParser {
    fn parse(&self, input: &str) -> Result<String, String> {
        Ok(input.to_owned())
    }
}

#[allow(dead_code)]
pub enum EitherValue<TA, TB> {
    A(TA),
    B(TB),
}

#[allow(dead_code)]
pub struct EitherParser<TA, TB, A, B> {
    a: A,
    b: B,
    _ta: PhantomData<TA>,
    _tb: PhantomData<TB>,
}

impl<TA, TB, A, B> EitherParser<TA, TB, A, B>
where
    A: ArgParser<TA>,
    B: ArgParser<TB>,
{
    #[allow(dead_code)]
    pub fn new(a: A, b: B) -> Self {
        EitherParser {
            a,
            b,
            _ta: PhantomData,
            _tb: PhantomData,
        }
    }
}

impl<TA, TB, A, B> ArgParser<EitherValue<TA, TB>> for EitherParser<TA, TB, A, B>
where
    A: ArgParser<TA>,
    B: ArgParser<TB>,
{
    fn parse(&self, input: &str) -> Result<EitherValue<TA, TB>, String> {
        self.a
            .parse(input)
            .map(EitherValue::A)
            .or_else(|_| self.b.parse(input).map(EitherValue::B))
    }
}

#[derive(Debug, Default)]
pub struct FromStrParser<T: FromStr> {
    _t: PhantomData<T>,
}

impl<T: FromStr> FromStrParser<T> {
    pub fn new() -> FromStrParser<T> {
        FromStrParser { _t: PhantomData }
    }
}

impl<T> ArgParser<T> for FromStrParser<T>
where
    T: FromStr,
    <T as FromStr>::Err: Display,
{
    fn parse(&self, input: &str) -> Result<T, String> {
        T::from_str(input).map_err(|err| err.to_string())
    }
}

pub struct UrlParser;

impl ArgParser<Url> for UrlParser {
    fn parse(&self, input: &str) -> Result<Url, String> {
        Url::parse(input).map_err(|err| err.to_string())
    }
}

pub struct HexParser;

impl ArgParser<Vec<u8>> for HexParser {
    fn parse(&self, mut input: &str) -> Result<Vec<u8>, String> {
        if input.starts_with("0x") || input.starts_with("0X") {
            input = &input[2..];
        }
        if input.len() % 2 != 0 {
            return Err(format!("Invalid hex string lenth: {}", input.len()));
        }
        let mut bytes = vec![0u8; input.len() / 2];
        hex_decode(input.as_bytes(), &mut bytes)
            .map_err(|err| format!("parse hex string failed: {:?}", err))?;
        Ok(bytes)
    }
}

#[derive(Default)]
pub struct FixedHashParser<T> {
    _h: PhantomData<T>,
}

impl ArgParser<H256> for FixedHashParser<H256> {
    fn parse(&self, input: &str) -> Result<H256, String> {
        let bytes = HexParser.parse(input)?;
        H256::from_slice(&bytes).map_err(|err| err.to_string())
    }
}

impl ArgParser<H160> for FixedHashParser<H160> {
    fn parse(&self, input: &str) -> Result<H160, String> {
        let bytes = HexParser.parse(input)?;
        H160::from_slice(&bytes).map_err(|err| err.to_string())
    }
}

#[derive(Default)]
pub struct PathParser {
    should_exists: bool,
}

impl ArgParser<PathBuf> for PathParser {
    fn parse(&self, input: &str) -> Result<PathBuf, String> {
        let path = PathBuf::from(input);
        if self.should_exists && !path.exists() {
            Err(format!("path <{}> not exists", input))
        } else {
            Ok(path)
        }
    }
}

#[derive(Default)]
pub struct FilePathParser {
    path_parser: PathParser,
}

impl FilePathParser {
    pub fn new(should_exists: bool) -> FilePathParser {
        FilePathParser {
            path_parser: PathParser { should_exists },
        }
    }
}

impl ArgParser<PathBuf> for FilePathParser {
    fn parse(&self, input: &str) -> Result<PathBuf, String> {
        let path = self.path_parser.parse(input)?;
        if path.exists() && !path.is_file() {
            Err(format!("path <{}> is not file", input))
        } else {
            Ok(path)
        }
    }
}

#[derive(Default)]
pub struct DirPathParser {
    path_parser: PathParser,
}

// impl DirPathParser {
//     pub fn new(should_exists: bool) -> DirPathParser {
//         DirPathParser { path_parser: PathParser { should_exists } }
//     }
// }

impl ArgParser<PathBuf> for DirPathParser {
    fn parse(&self, input: &str) -> Result<PathBuf, String> {
        let path = self.path_parser.parse(input)?;
        if path.exists() && !path.is_dir() {
            Err(format!("path <{}> is not directory", input))
        } else {
            Ok(path)
        }
    }
}

#[derive(Clone)]
pub struct PrivkeyWrapper(pub secp256k1::SecretKey);

// For security purpose
impl Drop for PrivkeyWrapper {
    fn drop(&mut self) {
        zeroize_privkey(&mut self.0);
    }
}

impl std::ops::Deref for PrivkeyWrapper {
    type Target = secp256k1::SecretKey;

    fn deref(&self) -> &Self::Target {
        &self.0
    }
}

pub struct PrivkeyPathParser;

impl ArgParser<PrivkeyWrapper> for PrivkeyPathParser {
    fn parse(&self, input: &str) -> Result<PrivkeyWrapper, String> {
        let path: PathBuf = FilePathParser::new(true).parse(input)?;
        let mut content = String::new();
        let mut file = fs::File::open(&path).map_err(|err| err.to_string())?;
        file.read_to_string(&mut content)
            .map_err(|err| err.to_string())?;
        let privkey_string: String = content
            .split_whitespace()
            .next()
            .map(ToOwned::to_owned)
            .ok_or_else(|| "File is empty".to_string())?;
        let data: H256 = FixedHashParser::<H256>::default().parse(privkey_string.as_str())?;
        secp256k1::SecretKey::from_slice(data.as_bytes())
            .map(PrivkeyWrapper)
            .map_err(|err| format!("Invalid secp256k1 secret key format, error: {}", err))
    }
}

pub struct ExtendedPrivkeyPathParser;

impl ArgParser<MasterPrivKey> for ExtendedPrivkeyPathParser {
    fn parse(&self, input: &str) -> Result<MasterPrivKey, String> {
        let path: PathBuf = FilePathParser::new(true).parse(input)?;
        let mut content = String::new();
        let mut file = fs::File::open(&path).map_err(|err| err.to_string())?;
        file.read_to_string(&mut content)
            .map_err(|err| err.to_string())?;
        let lines = content
            .split_whitespace()
            .map(ToOwned::to_owned)
            .take(2)
            .collect::<Vec<String>>();
        if lines.len() < 2 {
            return Err("Not enough line for parse extended private key".to_owned());
        }
        let hash_parser = FixedHashParser::<H256>::default();
        let line1: H256 = hash_parser.parse(&lines[0])?;
        let line2: H256 = hash_parser.parse(&lines[1])?;
        let mut bytes = [0u8; 64];
        bytes[0..32].copy_from_slice(&line1.as_bytes()[0..32]);
        bytes[32..64].copy_from_slice(&line2.as_bytes()[0..32]);
        MasterPrivKey::from_bytes(bytes).map_err(|err| err.to_string())
    }
}

pub struct PubkeyHexParser;

impl ArgParser<secp256k1::PublicKey> for PubkeyHexParser {
    fn parse(&self, input: &str) -> Result<secp256k1::PublicKey, String> {
        let data = HexParser.parse(input)?;
        secp256k1::PublicKey::from_slice(&data)
            .map_err(|err| format!("Invalid secp256k1 public key format, error: {}", err))
    }
}

// TODO: put this into ckb-sdk
pub enum AddressPayloadOption {
    Short(Option<CodeHashIndex>),
    #[allow(dead_code)]
    Full(Option<H256>),
    #[allow(dead_code)]
    FullData(Option<H256>),
    FullType(Option<H256>),
}

impl Default for AddressPayloadOption {
    fn default() -> AddressPayloadOption {
        AddressPayloadOption::Short(Some(CodeHashIndex::Sighash))
    }
}

pub struct AddressParser {
    network: Option<NetworkType>,
    payload: Option<AddressPayloadOption>,
}

impl AddressParser {
    pub fn new(
        network: Option<NetworkType>,
        payload: Option<AddressPayloadOption>,
    ) -> AddressParser {
        AddressParser { network, payload }
    }

    pub fn new_sighash() -> Self {
        AddressParser {
            network: None,
            payload: Some(AddressPayloadOption::Short(Some(CodeHashIndex::Sighash))),
        }
    }
    pub fn new_multisig() -> Self {
        AddressParser {
            network: None,
            payload: Some(AddressPayloadOption::Short(Some(CodeHashIndex::Multisig))),
        }
    }

    pub fn set_network(&mut self, network: NetworkType) -> &mut Self {
        self.network = Some(network);
        self
    }

    pub fn set_network_opt(&mut self, network: Option<NetworkType>) -> &mut Self {
        self.network = network;
        self
    }

    pub fn set_short(&mut self, code_hash_index: CodeHashIndex) -> &mut Self {
        self.payload = Some(AddressPayloadOption::Short(Some(code_hash_index)));
        self
    }

    #[allow(dead_code)]
    pub fn set_full(&mut self, code_hash: H256) -> &mut Self {
        self.payload = Some(AddressPayloadOption::Full(Some(code_hash)));
        self
    }
    #[allow(dead_code)]
    pub fn set_full_data(&mut self, code_hash: H256) -> &mut Self {
        self.payload = Some(AddressPayloadOption::FullData(Some(code_hash)));
        self
    }
    pub fn set_full_type(&mut self, code_hash: H256) -> &mut Self {
        self.payload = Some(AddressPayloadOption::FullType(Some(code_hash)));
        self
    }
}

impl Default for AddressParser {
    fn default() -> AddressParser {
        AddressParser {
            network: None,
            payload: None,
        }
    }
}

impl ArgParser<Address> for AddressParser {
    fn parse(&self, input: &str) -> Result<Address, String> {
        fn check_code_hash(
            payload: &AddressPayload,
            code_hash_opt: Option<&H256>,
        ) -> Result<(), String> {
            if let Some(code_hash) = code_hash_opt {
                let payload_code_hash: H256 = payload.code_hash().unpack();
                if code_hash != &payload_code_hash {
                    return Err(format!(
                        "Invalid code hash: {:#x}, expected: {:#x}",
                        payload_code_hash, code_hash
                    ));
                }
            }
            Ok(())
        }

        if let Ok(address) = Address::from_str(input) {
            if let Some(network) = self.network {
                if address.network().to_prefix() != network.to_prefix() {
                    return Err(format!(
                        "Invalid network: {}, expected: {}",
                        address.network().to_prefix(),
                        network.to_prefix(),
                    ));
                }
            }
            if let Some(payload_option) = self.payload.as_ref() {
                let payload = address.payload();
                match payload_option {
                    AddressPayloadOption::Short(index_opt) => match payload {
                        AddressPayload::Short { index, .. } => {
                            if let Some(expected_index) = index_opt {
                                if index != expected_index {
                                    return Err(format!(
                                        "Invalid address code hash index: {:?}, expected: {:?}",
                                        index, expected_index,
                                    ));
                                }
                            }
                        }
                        _ => {
                            return Err(format!(
                                "Invalid address type: {:?}, expected: {:?}",
                                payload.ty(),
                                AddressType::Short,
                            ));
                        }
                    },
                    AddressPayloadOption::Full(code_hash_opt) => {
                        if payload.ty() == AddressType::Short {
                            return Err(format!(
                                "Unexpected address type: {:?}",
                                AddressType::Short
                            ));
                        }
                        check_code_hash(payload, code_hash_opt.as_ref())?;
                    }
                    AddressPayloadOption::FullData(code_hash_opt) => {
                        if payload.ty() != AddressType::FullData {
                            return Err(format!(
                                "Unexpected address type: {:?}, expected: {:?}",
                                payload.ty(),
                                AddressType::FullData
                            ));
                        }
                        check_code_hash(payload, code_hash_opt.as_ref())?;
                    }
                    AddressPayloadOption::FullType(code_hash_opt) => {
                        if payload.ty() != AddressType::FullType {
                            return Err(format!(
                                "Unexpected address type: {:?}, expected: {:?}",
                                payload.ty(),
                                AddressType::FullType
                            ));
                        }
                        check_code_hash(payload, code_hash_opt.as_ref())?;
                    }
                }
            }
            return Ok(address);
        }

        // Fallback to old format address (TODO: move this logic to upper level)
        let prefix = input.chars().take(3).collect::<String>();
        let network = NetworkType::from_prefix(prefix.as_str())
            .ok_or_else(|| format!("Invalid address prefix: {}", prefix))?;
        let old_address = OldAddress::from_input(network, input)?;
        let payload = AddressPayload::from_pubkey_hash(old_address.hash().clone());
        Ok(Address::new(NetworkType::Testnet, payload))
    }
}

/// Default unit CKB format: xxx.xxxxx
pub struct CapacityParser;

impl ArgParser<HumanCapacity> for CapacityParser {
    fn parse(&self, input: &str) -> Result<HumanCapacity, String> {
        HumanCapacity::from_str(input)
    }
}

pub struct OutPointParser;

impl ArgParser<OutPoint> for OutPointParser {
    fn parse(&self, input: &str) -> Result<OutPoint, String> {
        let parts = input.split('-').collect::<Vec<_>>();
        if parts.len() != 2 {
            return Err(format!(
                "Invalid OutPoint: {}, format: {{tx-hash}}-{{index}}",
                input
            ));
        }
        let tx_hash: H256 = FixedHashParser::<H256>::default().parse(parts[0])?;
        let index = FromStrParser::<u32>::default().parse(parts[1])?;
        Ok(OutPoint::new(tx_hash.pack(), index))
    }
}

pub struct DurationParser;

impl ArgParser<Duration> for DurationParser {
    fn parse(&self, input: &str) -> Result<Duration, String> {
        if input.is_empty() {
            return Err("Missing input".to_owned());
        }
        let input_lower = input.to_lowercase();
        let value_part = &input_lower[0..input_lower.len() - 1];
        let value: u64 = value_part.parse::<u64>().map_err(|err| err.to_string())?;
        let unit_part = &input_lower[input_lower.len() - 1..input_lower.len()];
        let seconds = match unit_part {
            "s" => value,
            "m" => value * 60,
            "h" => value * 3600,
            "d" => value * 3600 * 24,
            _ => {
                return Err(
                    "Please give an unit, {{s: second, m: minute, h: hour, d: day}}".to_owned(),
                );
            }
        };
        Ok(Duration::from_secs(seconds))
    }
}

pub struct DerivationPathParser;

impl ArgParser<DerivationPath> for DerivationPathParser {
    fn parse(&self, input: &str) -> Result<DerivationPath, String> {
<<<<<<< HEAD
        return FromStrParser::<DerivationPath>::new().parse(input);
=======
        FromStrParser::<DerivationPath>::new().parse(input)
>>>>>>> 3e017d60
    }
    fn from_matches<R: From<DerivationPath>>(
        &self,
        matches: &ArgMatches,
        name: &str,
    ) -> Result<R, String> {
        Ok(From::from(
            FromStrParser::<DerivationPath>::new()
                .from_matches_opt(matches, name, false)?
<<<<<<< HEAD
                .unwrap_or(DerivationPath::empty()),
=======
                .unwrap_or_else(DerivationPath::empty),
>>>>>>> 3e017d60
        ))
    }
}

#[cfg(test)]
mod tests {
    use ckb_types::{h160, h256};
    use std::net::IpAddr;

    use super::*;

    #[test]
    fn test_from_str() {
        assert_eq!(FromStrParser::<u64>::default().parse("456"), Ok(456));
        assert_eq!(FromStrParser::<i64>::default().parse("-34"), Ok(-34));
        assert_eq!(
            FromStrParser::<IpAddr>::new().parse("192.168.1.1"),
            Ok("192.168.1.1".parse().unwrap())
        );
        assert!(FromStrParser::<u64>::default().parse("-34").is_err());
        assert!(FromStrParser::<u64>::default().parse("xxy").is_err());
        assert!(FromStrParser::<u64>::default().parse("3x").is_err());
    }

    #[test]
    fn test_hex() {
        assert_eq!(HexParser.parse("0x3a"), Ok(vec![0x3a]));
        assert_eq!(HexParser.parse("0Xaa"), Ok(vec![0xaa]));
        assert_eq!(HexParser.parse("3a6665"), Ok(vec![0x3a, 0x66, 0x65]));
        assert!(HexParser.parse("0x3a665").is_err());
        assert!(HexParser.parse("abcdefghi").is_err());
    }

    #[test]
    fn test_fixed_hash() {
        assert_eq!(
            FixedHashParser::<H256>::default()
                .parse("0xac71d52d9c1c693a4136513d7c62b0a6441b14ced02518650fe673dfcb6c016c"),
            Ok(h256!(
                "0xac71d52d9c1c693a4136513d7c62b0a6441b14ced02518650fe673dfcb6c016c"
            )),
        );
        assert_eq!(
            FixedHashParser::<H256>::default()
                .parse("ac71d52d9c1c693a4136513d7c62b0a6441b14ced02518650fe673dfcb6c016c"),
            Ok(h256!(
                "0xac71d52d9c1c693a4136513d7c62b0a6441b14ced02518650fe673dfcb6c016c"
            )),
        );
        assert!(FixedHashParser::<H256>::default()
            .parse("71d52d9c1c693a4136513d7c62b0a6441b14ced02518650fe673dfcb6c016c")
            .is_err());
        assert!(FixedHashParser::<H256>::default()
            .parse("71d52d9c1c693a4136513d7c62b0a6441b14ced02518650fe673dfcb6c016ccccc")
            .is_err());
    }

    #[test]
    fn test_address() {
        // Old address, lock-arg: e22f7f385830a75e50ab7fc5fd4c35b134f1e84b
        assert_eq!(
            AddressParser::default().parse("ckt1q9gry5zgughh7wzcxzn4u59t0lzl6np4ky60r6ztpw69rl"),
            Ok(Address::new(
                NetworkType::Testnet,
                AddressPayload::new_short(
                    CodeHashIndex::Sighash,
                    h160!("0xe22f7f385830a75e50ab7fc5fd4c35b134f1e84b")
                )
            ))
        );
        // New address, lock-arg: 13e41d6F9292555916f17B4882a5477C01270142
        assert_eq!(
            AddressParser::default().parse("ckb1qyqp8eqad7ffy42ezmchkjyz54rhcqf8q9pqrn323p"),
            Ok(Address::new(
                NetworkType::Mainnet,
                AddressPayload::new_short(
                    CodeHashIndex::Sighash,
                    h160!("0x13e41d6F9292555916f17B4882a5477C01270142")
                )
            ))
        );

        // Old address
        assert!(AddressParser::default()
            .parse("kt1q9gry5zgzkfc6rznfaequqlcmdeh4fhta4uwn4qajhqxyc")
            .is_err());
        assert!(AddressParser::default()
            .parse("ckt1q9gry5zgzkfc6rznfaequqlcmdeh4fhta4uwn4qajhqxy")
            .is_err());
        // New address
        assert!(AddressParser::default()
            .parse("ckb1qyqp8eqad7ffy42ezmchkjyz54rhcqfpqrn323p")
            .is_err());
        assert!(AddressParser::default()
            .parse("kb1qyqp8eqad7ffy42ezmchkjyz54rhcqf8q9pqrn323p")
            .is_err());
    }
}<|MERGE_RESOLUTION|>--- conflicted
+++ resolved
@@ -544,11 +544,7 @@
 
 impl ArgParser<DerivationPath> for DerivationPathParser {
     fn parse(&self, input: &str) -> Result<DerivationPath, String> {
-<<<<<<< HEAD
-        return FromStrParser::<DerivationPath>::new().parse(input);
-=======
         FromStrParser::<DerivationPath>::new().parse(input)
->>>>>>> 3e017d60
     }
     fn from_matches<R: From<DerivationPath>>(
         &self,
@@ -558,11 +554,7 @@
         Ok(From::from(
             FromStrParser::<DerivationPath>::new()
                 .from_matches_opt(matches, name, false)?
-<<<<<<< HEAD
-                .unwrap_or(DerivationPath::empty()),
-=======
                 .unwrap_or_else(DerivationPath::empty),
->>>>>>> 3e017d60
         ))
     }
 }
